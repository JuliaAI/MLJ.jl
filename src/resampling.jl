## RESAMPLING STRATEGIES

abstract type ResamplingStrategy <: MLJType end

# resampling strategies are `==` if they have the same type and their
# field values are `==`:
function ==(s1::S, s2::S) where S<:ResamplingStrategy
    ret = true
    for fld in fieldnames(S)
        ret = ret && getfield(s1, fld) == getfield(s2, fld)
    end
    return ret
end

mutable struct Holdout <: ResamplingStrategy
    fraction_train::Float64
    shuffle::Bool
    function Holdout(fraction_train, shuffle)
        0 < fraction_train && fraction_train < 1 ||
            error("fraction_train must be between 0 and 1.")
        return new(fraction_train, shuffle)
    end
end
Holdout(; fraction_train=0.7, shuffle=false) = Holdout(fraction_train, shuffle)

mutable struct CV <: ResamplingStrategy
    nfolds::Int
    parallel::Bool
    shuffle::Bool ## TODO: add seed/rng 
end
CV(; nfolds=6, parallel=true, shuffle=false) = CV(nfolds, parallel, shuffle)


## DIRECT EVALUATION METHODS 

# We first define an `evaluate!` to directly generate estimates of
# performance according to some strategy
# `s::S<:ResamplingStrategy`. (For tuning we later define a
# `Resampler{S}` object that wraps a model in a resampling strategy
# and a measure.)  We need an `evaluate!` for each strategy.

"""
<<<<<<< HEAD
    evaluate!(mach, resampling=CV(), measures=nothing, operation=predict, verbosity=1)
=======
    evaluate!(mach, resampling=CV(), measure=nothing, operation=predict, rows=nothing, verbosity=1)
>>>>>>> 3f918987

Estimate the performance of a machine `mach` using the specified
`resampling` (defaulting to 6-fold cross-validation) and
`measure`. In general this mutating operation preserves only
`mach.args` (the data stored in the machine).

Resampling and testing is based exclusively on data in `rows`, when
specified.

If no measure is specified, then `default_measure(mach.model)` is used, unless
this default is `nothing` and an error is thrown.

"""
evaluate!(mach::Machine;
          resampling=CV(), kwargs...) =
              evaluate!(mach, resampling; kwargs... )

# holdout:
function evaluate!(mach::Machine, resampling::Holdout;
<<<<<<< HEAD
                   measures=nothing, operation=predict, verbosity=1)
=======
                   measure=nothing, operation=predict, rows=nothing, verbosity=1)
>>>>>>> 3f918987

    if measures == nothing
        _measures = default_measure(mach.model)
        if _measures == nothing
            error("You need to specify measures=... ")
        end
    else
        _measures = measures
    end
    
    X = mach.args[1]
    y = mach.args[2]
    length(mach.args) == 2 || error("Multivariate targets not yet supported.")
    
    all =
        rows == nothing ? eachindex(y) : rows
    
    train, test = partition(all, resampling.fraction_train,
                            shuffle=resampling.shuffle)
    if verbosity > 0
            all == eachindex(y) ? "Resampling from all rows. " : "Resampling from a subset of all rows. "
        which_rows =
            all == eachindex(y) ? "Resampling from all rows. " : "Resampling from a subset of all rows. "
        @info "Evaluating using a holdout set. \n"*
        "fraction_train=$(resampling.fraction_train) \n"*
        "shuffle=$(resampling.shuffle) \n"*
        "measure=$_measure \n"*
        "operation=$operation \n"*
        "$which_rows"
    end

    fit!(mach, rows=train, verbosity=verbosity-1)
    yhat = operation(mach, selectrows(X, test))

    if !(_measures isa AbstractVector)
        return _measures(yhat, y[test])
    end

    res = Dict()
    for measure in _measures
        fitresult = measure(yhat, y[test])
        res[string(measure)] = fitresult
    end
    NamedTuple{Tuple(Symbol.(keys(res)))}(values(res))

end

# cv:
function evaluate!(mach::Machine, resampling::CV;
<<<<<<< HEAD
                   measures=nothing, operation=predict, verbosity=1)
=======
                   measure=nothing, operation=predict, rows=nothing, verbosity=1)
>>>>>>> 3f918987

    if measures == nothing
        _measures = default_measure(mach.model)
        if _measures == nothing
            error("You need to specify measures=... ")
        end
    else
        _measures = measures
    end

    X = mach.args[1]
    y = mach.args[2]
    length(mach.args) == 2 || error("Multivariate targets not yet supported.")

    all =
        rows == nothing ? eachindex(y) : rows
    
    if verbosity > 0
        which_rows =
            all == eachindex(y) ? "Resampling from all rows. " : "Resampling from a subset of all rows. "
        @info "Evaluating using cross-validation. \n"*
        "nfolds=$(resampling.nfolds). \n"*
        "shuffle=$(resampling.shuffle) \n"*
        "measure=$_measure \n"*
        "operation=$operation \n"*
        "$which_rows"
    end

    n_samples = length(all)
    nfolds = resampling.nfolds
    
    if resampling.shuffle
        all = shuffle(all)
    end
    
    k = floor(Int,n_samples/nfolds)

    # function to return the measure for the fold `all[f:s]`:
    function get_measure(f, s)
        test = all[f:s] # TODO: replace with views?
        train = vcat(all[1:(f - 1)], all[(s + 1):end])
        fit!(mach; rows=train, verbosity=verbosity-1)
        yhat = operation(mach, selectrows(X, test))
        if !(_measures isa AbstractVector) 
            return _measures(yhat, y[test])
        else
            res = Dict()
            for measure in _measures
                fitresult = measure(yhat, y[test])
                res[string(measure)] = fitresult
            end
            return NamedTuple{Tuple(Symbol.(keys(res)))}(values(res))
        end
    end

    firsts = 1:k:((nfolds - 1)*k + 1) # itr of first `test` rows index
    seconds = k:k:(nfolds*k)          # itr of last `test` rows  index

    if resampling.parallel && nworkers() > 1
        ## TODO: progress meter for distributed case
        if verbosity > 0
            @info "Distributing cross-validation computation "*
            "among $(nworkers()) workers."
        end
        fitresult = @distributed vcat for n in 1:nfolds
            [get_measure(firsts[n], seconds[n])]
        end
    else
        if verbosity > 0
            p = Progress(nfolds + 1, dt=0, desc="Cross-validating: ",
                         barglyphs=BarGlyphs("[=> ]"), barlen=25, color=:yellow)
            next!(p)
            measures = [first((get_measure(firsts[n], seconds[n]), next!(p))) for n in 1:nfolds]
        else
            measures = [get_measure(firsts[n], seconds[n]) for n in 1:nfolds]
        end            
    end

    return measures

end


## RESAMPLER - A MODEL WRAPPER WITH `evaluate` OPERATION

# this is needed for the `TunedModel` `fit` defined in tuning.jl

mutable struct Resampler{S,M<:Supervised} <: Supervised{Any}
    model::M
    resampling::S # resampling strategy
    measure
    operation
end

MLJBase.package_name(::Type{<:Resampler}) = "MLJ"
    
Resampler(; model=ConstantRegressor(), resampling=Holdout(),
          measure=nothing, operation=predict) =
              Resampler(model, resampling, measure, operation) 

function MLJBase.fit(resampler::Resampler, verbosity::Int, X, y)

    if resampler.measure == nothing
        measure = default_measure(resampler.model)
        if measure == nothing
            error("You need to specify measure=... ")
        end
    else
        measure = resampler.measure
    end

    mach = machine(resampler.model, X, y)

    fitresult = evaluate!(mach, resampler.resampling;
                         measures=measure,
                         operation=resampler.operation,
                         verbosity=verbosity-1)
    
    cache = (mach, deepcopy(resampler.resampling))
    report = NamedTuple()

    return fitresult, cache, report
    
end

# in special case of holdout, we can reuse the underlying model's
# machine, provided the training_fraction has not changed:
function MLJBase.update(resampler::Resampler{Holdout},
                        verbosity::Int, fitresult, cache, X, y)

    old_mach, old_resampling = cache

    if resampler.measure == nothing
        measure = default_measure(resampler.model)
        if measure == nothing
            error("You need to specify measures=... ")
        end
    else
        measure = resampler.measure
    end

    if old_resampling.fraction_train == resampler.resampling.fraction_train
        mach = old_mach
    else
        mach = machine(resampler.model, X, y)
        cache = (mach, deepcopy(resampler.resampling))
    end

    fitresult = evaluate!(mach, resampler.resampling;
                         measures=resampler.measure,
                         operation=resampler.operation,
                         verbosity=verbosity-1)
    
    report = NamedTuple

    return fitresult, cache, report
    
end

MLJBase.evaluate(model::Resampler, fitresult) = fitresult






    

    <|MERGE_RESOLUTION|>--- conflicted
+++ resolved
@@ -40,11 +40,7 @@
 # and a measure.)  We need an `evaluate!` for each strategy.
 
 """
-<<<<<<< HEAD
     evaluate!(mach, resampling=CV(), measures=nothing, operation=predict, verbosity=1)
-=======
-    evaluate!(mach, resampling=CV(), measure=nothing, operation=predict, rows=nothing, verbosity=1)
->>>>>>> 3f918987
 
 Estimate the performance of a machine `mach` using the specified
 `resampling` (defaulting to 6-fold cross-validation) and
@@ -64,11 +60,7 @@
 
 # holdout:
 function evaluate!(mach::Machine, resampling::Holdout;
-<<<<<<< HEAD
                    measures=nothing, operation=predict, verbosity=1)
-=======
-                   measure=nothing, operation=predict, rows=nothing, verbosity=1)
->>>>>>> 3f918987
 
     if measures == nothing
         _measures = default_measure(mach.model)
@@ -118,11 +110,7 @@
 
 # cv:
 function evaluate!(mach::Machine, resampling::CV;
-<<<<<<< HEAD
-                   measures=nothing, operation=predict, verbosity=1)
-=======
-                   measure=nothing, operation=predict, rows=nothing, verbosity=1)
->>>>>>> 3f918987
+                   measures=nothing, operation=predict, rows=nothing, verbosity=1)
 
     if measures == nothing
         _measures = default_measure(mach.model)
