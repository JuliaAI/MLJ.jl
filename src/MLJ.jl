--- conflicted
+++ resolved
@@ -57,10 +57,7 @@
                 transform, inverse_transform, se, evaluate, fitted_params,
                 show_as_constructed, params
 
-<<<<<<< HEAD
-=======
 using Requires
->>>>>>> 2b28a2d0
 import Pkg.TOML
 using  CategoricalArrays
 import Distributions: pdf, mode
@@ -116,7 +113,8 @@
 
 include("loading.jl") # model metadata processing
 
-## GET THE EXTERNAL MODEL METADATA
+
+## GET THE EXTERNAL MODEL METADATA AND CODE FOR OPTIONAL DEPENDENCIES
 
 function __init__()
     @info "Loading model metadata"
