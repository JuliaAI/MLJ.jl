--- conflicted
+++ resolved
@@ -27,11 +27,7 @@
 MLJBase = "^0.15.1"
 MLJModels = "^0.12.1"
 MLJScientificTypes = "^0.3.0"
-<<<<<<< HEAD
 MLJTuning = "^0.5.1"
-=======
-MLJTuning = "^0.5"
->>>>>>> b576aff8
 ProgressMeter = "^1.1"
 StatsBase = "^0.32,^0.33"
 Tables = "^0.2,^1.0"
