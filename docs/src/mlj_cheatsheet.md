# MLJ Cheatsheet


## Starting an interactive MLJ session

```@repl cheat
using MLJ
MLJ_VERSION # version of MLJ for this cheatsheet
```

## Model search and code loading

`info("PCA")` retrieves registry metadata for the model called "PCA"

`info("RidgeRegressor", pkg="MultivariateStats")` retrieves metadata
for "RidgeRegresssor", which is provided by multiple packages

`doc("DecisionTreeClassifier", pkg="DecisionTree")` retrieves the
model document string for the classifier, without loading model code

`models()` lists metadata of every registered model.

`models("Tree")` lists models with "Tree" in the model or package name.

`models(x -> x.is_supervised && x.is_pure_julia)` lists all supervised models written in pure julia.

`models(matching(X))` lists all unsupervised models compatible with input `X`.

`models(matching(X, y))` lists all supervised models compatible with input/target `X/y`.

With additional conditions:

```julia
models() do model
    matching(model, X, y) &&
    model.prediction_type == :probabilistic &&
    model.is_pure_julia
end
```

`Tree = @load DecisionTreeClassifier pkg=DecisionTree` imports "DecisionTreeClassifier" type and binds it to `Tree`.

`tree = Tree()` to instantiate a `Tree`.

`tree2 = Tree(max_depth=2)` instantiates a tree with different hyperparameter

`Ridge = @load RidgeRegressor pkg=MultivariateStats` imports a type for a model provided by multiple packages

For interactive loading instead, use `@iload`


## Scitypes and coercion

`scitype(x)` is the scientific type of `x`. For example `scitype(2.4) == Continuous`

![scitypes_small.png](img/scitypes_small.png)

type                                       | scitype
-------------------------------------------|----------------------------------
`AbstractFloat`                            | `Continuous`
`Integer`                                  | `Count`
`CategoricalValue` and `CategoricalString` | `Multiclass` or `OrderedFactor`
`AbstractString`                           | `Textual`

*Figure and Table for common scalar scitypes*

Use `schema(X)` to get the column scitypes of a table `X`

`coerce(y, Multiclass)` attempts coercion of all elements of `y` into scitype `Multiclass`

`coerce(X, :x1 => Continuous, :x2 => OrderedFactor)` to coerce columns `:x1` and `:x2` of table `X`.

`coerce(X, Count => Continuous)` to coerce all columns with `Count` scitype to `Continuous`.


## Ingesting data

Split the table `channing` into target `y` (the `:Exit` column) and
features `X` (everything else), after a seeded row shuffling:

```julia
using RDatasets
channing = dataset("boot", "channing")
y, X =  unpack(channing, ==(:Exit); rng=123)
```

Same as above but exclude `:Time` column from `X`:

```julia
using RDatasets
channing = dataset("boot", "channing")
y, X =  unpack(channing,
               ==(:Exit),            # y is the :Exit column
               !=(:Time);            # X is the rest, except :Time
               rng=123)
```

Splitting row indices into train/validation/test, with seeded shuffling:

```julia
train, valid, test = partition(eachindex(y), 0.7, 0.2, rng=1234) # for 70:20:10 ratio
```

For a stratified split:

```julia
train, test = partition(eachindex(y), 0.8, stratify=y)
```

Split a table or matrix `X`, instead of indices:

```julia
Xtrain, Xvalid, Xtest = partition(X, 0.5, 0.3, rng=123)
```

Getting data from [OpenML](https://www.openml.org):
```julia
table = OpenML.load(91)
```
Creating synthetic classification data:

```julia
X, y = make_blobs(100, 2)
```
(also: `make_moons`, `make_circles`)

Creating synthetic regression data:

```julia
X, y = make_regression(100, 2)
```

## Machine construction

Supervised case:
```julia
model = KNNRegressor(K=1)
mach = machine(model, X, y)
```

Unsupervised case:

```julia
model = OneHotEncoder()
mach = machine(model, X)
```

## Fitting

`fit!(mach, rows=1:100, verbosity=1, force=false)` (defaults shown)


## Prediction

Supervised case: `predict(mach, Xnew)` or `predict(mach, rows=1:100)`

Similarly, for probabilistic models: `predict_mode`, `predict_mean` and `predict_median`.

Unsupervised case: `transform(mach, rows=1:100)` or `inverse_transform(mach, rows)`, etc.


## Inspecting objects

`@more` gets detail on the last object in REPL

`params(model)` gets a nested-tuple of all hyperparameters, even nested ones

`info(ConstantRegressor())`, `info("PCA")`, `info("RidgeRegressor",
pkg="MultivariateStats")` gets all properties (aka traits) of registered models

`info(rms)` gets all properties of a performance measure

`schema(X)` get column names, types and scitypes, and nrows, of a table `X`

`scitype(X)` gets the scientific type of `X`

`fitted_params(mach)` gets learned parameters of the fitted machine

`report(mach)` gets other training results (e.g. feature rankings)


## Saving and retrieving machines using Julia serializer

`MLJ.save("trained_for_five_days.jls", mach)` to save machine `mach` (without data)

`predict_only_mach = machine("trained_for_five_days.jlso")` to deserialize.


## Performance estimation

`evaluate(model, X, y, resampling=CV(), measure=rms, operation=predict, weights=..., verbosity=1)`

`evaluate!(mach, resampling=Holdout(), measure=[rms, mav], operation=predict, weights=..., verbosity=1)`

`evaluate!(mach, resampling=[(fold1, fold2), (fold2, fold1)], measure=rms)`

## Resampling strategies (`resampling=...`)

`Holdout(fraction_train=0.7, rng=1234)` for simple holdout

`CV(nfolds=6, rng=1234)` for cross-validation

`StratifiedCV(nfolds=6, rng=1234)` for stratified cross-validation

`TimeSeriesSV(nfolds=4)` for time-series cross-validation

or a list of pairs of row indices:

`[(train1, eval1), (train2, eval2), ... (traink, evalk)]`

## Tuning

### Tuning model wrapper

`tuned_model = TunedModel(model=…, tuning=RandomSearch(), resampling=Holdout(), measure=…, operation=predict, range=…)`

### Ranges for tuning (`range=...`)

If `r = range(KNNRegressor(), :K, lower=1, upper = 20, scale=:log)`

then `Grid()` search uses `iterator(r, 6) == [1, 2, 3, 6, 11, 20]`.

`lower=-Inf` and `upper=Inf` are allowed.

Non-numeric ranges: `r = range(model, :parameter, values=…)`

Nested ranges: Use dot syntax, as in `r = range(EnsembleModel(atom=tree), :(atom.max_depth), ...)`

Can specify multiple ranges, as in `range=[r1, r2, r3]`. For more range options do `?Grid` or `?RandomSearch`


### Tuning strategies

`RandomSearch(rng=1234)` for basic random search

`Grid(resolution=10)` or `Grid(goal=50)` for basic grid search

Also available: `LatinHyperCube`, `Explicit` (built-in), `MLJTreeParzenTuning`, `ParticleSwarm`, `AdaptiveParticleSwarm` (3rd-party packages)


#### Learning curves

For generating a plot of performance against parameter specified by `range`:

`curve = learning_curve(mach, resolution=30, resampling=Holdout(), measure=…, operation=predict, range=…, n=1)`

`curve = learning_curve(model, X, y, resolution=30, resampling=Holdout(), measure=…, operation=predict, range=…, n=1)`

If using Plots.jl:

`plot(curve.parameter_values, curve.measurements, xlab=curve.parameter_name, xscale=curve.parameter_scale)`


## Controlling iterative models

Requires: `using MLJIteration`

`iterated_model = IteratedModel(model=…, resampling=Holdout(), measure=…, controls=…, retrain=false)`


### Controls

Increment training: `Step(n=1)`

Stopping: `TimeLimit(t=0.5)` (in hours), `NumberLimit(n=100)`, `NumberSinceBest(n=6)`, `NotANumber()`, `Threshold(value=0.0)`, `GL(alpha=2.0)`, `PQ(alpha=0.75, k=5)`, `Patience(n=5)`

Logging: `Info(f=identity)`, `Warn(f="")`, `Error(predicate, f="")`

Callbacks: `Callback(f=mach->nothing)`, `WithNumberDo(f=n->@info(n))`, `WithIterationsDo(f=i->@info("num iterations: $i"))`, `WithLossDo(f=x->@info("loss: $x"))`, `WithTrainingLossesDo(f=v->@info(v))`

Snapshots: `Save(filename="machine.jlso")`

Wraps: `MLJIteration.skip(control, predicate=1)`, `IterationControl.with_state_do(control)`


## Performance measures (metrics)

Do `measures()` to get full list.

`info(rms)` to list properties (aka traits) of the `rms` measure


## Transformers

Built-ins include: `Standardizer`, `OneHotEncoder`, `UnivariateBoxCoxTransformer`, `FeatureSelector`, `FillImputer`, `UnivariateDiscretizer`, `ContinuousEncoder`, `UnivariateTimeTypeToContinuous`

Externals include: `PCA` (in MultivariateStats), `KMeans`, `KMedoids` (in Clustering).

`models(m -> !m.is_supervised)` to get full list


## Ensemble model wrapper

`EnsembleModel(atom=…, weights=Float64[], bagging_fraction=0.8, rng=GLOBAL_RNG, n=100, parallel=true, out_of_bag_measure=[])`


## Target transformation wrapper

`TransformedTargetModel(model=ConstantClassifier(), target=Standardizer())`

## Pipelines

`pipe = (X -> coerce(X, :height=>Continuous)) |> OneHotEncoder |> KNNRegressor(K=3)`

Unsupervised:

`pipe = Standardizer |> OneHotEncoder`

Concatenation:

`pipe1 |> pipe2` or `model |> pipe` or `pipe |> model`, etc

## Advanced model composition techniques

<<<<<<< HEAD
## Define a supervised learning network:

```julia
Xs = source(X)
ys = source(y)
```

... define further nodal machines and nodes ...

`yhat = predict(knn_machine, W, ys)` (final node)


## Exporting a learning network as a stand-alone model:

Supervised, with final node `yhat` returning point predictions:

```julia
@from_network machine(Deterministic(), Xs, ys; predict=yhat) begin
    mutable struct Composite
        reducer=network_pca
        regressor=network_knn
    end
end
```

Here `network_pca` and `network_knn` are models appearing in the
learning network.

Supervised, with `yhat` final node returning probabilistic predictions:

```julia
@from_network machine(Probabilistic(), Xs, ys; predict=yhat) begin
    mutable struct Composite
        reducer=network_pca
        classifier=network_tree
    end
end
```

Unsupervised, with final node `Xout`:

```julia
@from_network machine(Unsupervised(), Xs; transform=Xout) begin
    mutable struct Composite
        reducer1=network_pca
        reducer2=clusterer
    end
end
```
=======
See the [Composing Models](@ref) section of the MLJ manual. 
>>>>>>> ddb21423
<|MERGE_RESOLUTION|>--- conflicted
+++ resolved
@@ -312,56 +312,4 @@
 
 ## Advanced model composition techniques
 
-<<<<<<< HEAD
-## Define a supervised learning network:
-
-```julia
-Xs = source(X)
-ys = source(y)
-```
-
-... define further nodal machines and nodes ...
-
-`yhat = predict(knn_machine, W, ys)` (final node)
-
-
-## Exporting a learning network as a stand-alone model:
-
-Supervised, with final node `yhat` returning point predictions:
-
-```julia
-@from_network machine(Deterministic(), Xs, ys; predict=yhat) begin
-    mutable struct Composite
-        reducer=network_pca
-        regressor=network_knn
-    end
-end
-```
-
-Here `network_pca` and `network_knn` are models appearing in the
-learning network.
-
-Supervised, with `yhat` final node returning probabilistic predictions:
-
-```julia
-@from_network machine(Probabilistic(), Xs, ys; predict=yhat) begin
-    mutable struct Composite
-        reducer=network_pca
-        classifier=network_tree
-    end
-end
-```
-
-Unsupervised, with final node `Xout`:
-
-```julia
-@from_network machine(Unsupervised(), Xs; transform=Xout) begin
-    mutable struct Composite
-        reducer1=network_pca
-        reducer2=clusterer
-    end
-end
-```
-=======
-See the [Composing Models](@ref) section of the MLJ manual. 
->>>>>>> ddb21423
+See the [Composing Models](@ref) section of the MLJ manual. 