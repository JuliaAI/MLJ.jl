### [Installation](https://github.com/alan-turing-institute/MLJ.jl/blob/master/README.md) | [Cheatsheet](mlj_cheatsheet.md) | [Workflows](common_mlj_workflows.md)


# Getting Started


```@setup doda
import Random.seed!
using MLJ
using InteractiveUtils
MLJ.color_off()
seed!(1234)
```

## Choosing and evaluating a model

To load some demonstration data, add
[RDatasets](https://github.com/JuliaStats/RDatasets.jl) to your load
path and enter
```@repl doda
using RDatasets
iris = dataset("datasets", "iris"); # a DataFrame
```
and then split the data into input and target parts:

```@repl doda
using MLJ
y, X = unpack(iris, ==(:Species), colname -> true);
first(X, 3) |> pretty
```

To list all models available in MLJ's [model
registry](model_search.md):

```@repl doda
models()
```

In MLJ a *model* is a struct storing the hyperparameters of the
learning algorithm indicated by the struct name.  

Assuming the DecisionTree.jl package is in your load path, we can use
`@load` to load the code defining the `DecisionTreeClassifier` model
type. This macro also returns an instance, with default
hyperparameters.

Drop the `verbosity=1` declaration for silent loading:

```@repl doda
tree_model = @load DecisionTreeClassifier verbosity=1
```

*Important:* DecisionTree.jl and most other packages implementing machine
learning algorithms for use in MLJ are not MLJ dependencies. If such a
package is not in your load path you will receive an error explaining
how to add the package to your current environment.

Once loaded, a model can be evaluated with the `evaluate` method:

```@repl doda
evaluate(tree_model, X, y,
         resampling=CV(shuffle=true), measure=cross_entropy, verbosity=0)
```

Evaluating against multiple performance measures is also possible. See
[Evaluating Model Performance](evaluating_model_performance.md) for details.


## A preview of data type specification in MLJ

The target `y` above is a categorical vector, which is appropriate
because our model is a decision tree *classifier*:

```@repl doda
typeof(y)
```

However, MLJ models do not actually prescribe the machine types for
the data they operate on. Rather, they specify a *scientific type*,
which refers to the way data is to be *interpreted*, as opposed to how
it is *encoded*:

```julia
julia> info("DecisionTreeClassifier").target_scitype
AbstractArray{<:Finite, 1}
```

Here `Finite` is an example of a "scalar" scientific type with two
subtypes:

```@repl doda
subtypes(Finite)
```

We use the `scitype` function to check how MLJ is going to interpret
given data. Our choice of encoding for `y` works for
`DecisionTreeClassfier`, because we have:

```@repl doda
scitype(y)
```

and `Multiclass{3} <: Finite`. If we would encode with integers
instead, we obtain:

```@repl doda
yint = Int.(y.refs);
scitype(yint)
```

and using `yint` in place of `y` in classification problems will fail.

For more on scientific types, see [Data containers and scientific
types](@ref) below.


## Fit and predict

To illustrate MLJ's fit and predict interface, let's perform our
performance evaluations by hand, but using a simple holdout set,
instead of cross-validation.

Wrapping the model in data creates a *machine* which will store
training outcomes:

```@repl doda
tree = machine(tree_model, X, y)
```

Training and testing on a hold-out set:

```@repl doda
train, test = partition(eachindex(y), 0.7, shuffle=true); # 70:30 split
fit!(tree, rows=train);
yhat = predict(tree, X[test,:]);
yhat[3:5]
cross_entropy(yhat, y[test]) |> mean
```

Notice that `yhat` is a vector of `Distribution` objects (because
DecisionTreeClassifier makes probabilistic predictions). The methods
of the [Distributions](https://github.com/JuliaStats/Distributions.jl)
package can be applied to such distributions:

```@repl doda
broadcast(pdf, yhat[3:5], "virginica") # predicted probabilities of virginica
mode.(yhat[3:5])
```

Or, one can explicitly get modes by using `predict_mode` instead of
`predict`:

```@repl doda
predict_mode(tree, rows=test[3:5])
```

Unsupervised models have a `transform` method instead of `predict`,
and may optionally implement an `inverse_transform` method:

```@repl doda
v = [1, 2, 3, 4]
stand_model = UnivariateStandardizer()
stand = machine(stand_model, v)
fit!(stand)
w = transform(stand, v)
inverse_transform(stand, w)
```

[Machines](machines.md) have an internal state which allows them to
avoid redundant calculations when retrained, in certain conditions -
for example when increasing the number of trees in a random forest, or
the number of epochs in a neural network. The machine building syntax
also anticipates a more general syntax for composing multiple models,
as explained in [Composing Models](composing_models.md).

There is a version of `evaluate` for machines as well as models. This
time we'll add a second performance measure. (An exclamation point is
added to the method name because machines are generally mutated when
trained):

```@repl doda
evaluate!(tree, resampling=Holdout(fraction_train=0.7, shuffle=true),
                measures=[cross_entropy, BrierScore()],
                verbosity=0)
```
Changing a hyperparameter and re-evaluating:

```@repl doda
tree_model.max_depth = 3
evaluate!(tree, resampling=Holdout(fraction_train=0.7, shuffle=true),
          measures=[cross_entropy, BrierScore()],
          verbosity=0)
```

## Next steps

To learn a little more about what MLJ can do, browse [Common MLJ
Workflows](common_mlj_workflows.md) or MLJ's
[tutorials](https://alan-turing-institute.github.io/MLJTutorials/),
returning to the manual as needed. *Read at least the remainder of
this page before considering serious use of MLJ.*


## Prerequisites

MLJ assumes some familiarity with the `CategoricalValue` and
`CategoricalString` types from
[CategoricalArrays.jl](https://github.com/JuliaData/CategoricalArrays.jl),
used here for representing categorical data. For probabilistic
predictors, a basic acquaintance with
[Distributions.jl](https://github.com/JuliaStats/Distributions.jl) is
also assumed.


## Data containers and scientific types

The MLJ user should acquaint themselves with some
basic assumptions about the form of data expected by MLJ, as outlined
below.

```
machine(model::Supervised, X, y)
machine(model::Unsupervised, X)
```

Each supervised model in MLJ declares the permitted *scientific type*
of the inputs `X` and targets `y` that can be bound to it in the first
constructor above, rather than specifying specific machine types (such
as `Array{Float32, 2}`). Similar remarks apply to the input `X` of an
unsupervised model.

Scientific types are julia types defined in the package
<<<<<<< HEAD
[ScientificTypes.jl](https://github.com/alan-turing-institute/ScientificTypes.jl).
The Scientific Type convention used in MLJ is defined in [MLJScientificTypes.jl](https://github.com/alan-turing-institute/MLJScientificTypes.jl).
=======
[ScientificTypes.jl](https://github.com/alan-turing-institute/ScientificTypes.jl);
the package
[MLJScientificTypes](https://github.com/alan-turing-institute/MLJScientificTypes.jl)
implements the particular convention used in the MLJ universe for
assigning a specific scientific type (interpretation) to each julia
object (see the `scitype` examples below).
>>>>>>> 6e7ce8af

The basic "scalar" scientific types are `Continuous`, `Multiclass{N}`,
`OrderedFactor{N}` and `Count`. Be sure you read [Container element
types](@ref) below to be guarantee your scalar data is interpreted
correctly. Tools exist to coerce the data to have the appropriate
scientfic type; see
[MLJScientificTypes.jl](https://github.com/alan-turing-institute/MLJScientificTypes.jl)
or run `?coerce` for details.

Additionally, most data containers - such as tuples,
vectors, matrices and tables - have a scientific type.


![](img/scitypes.png)

*Figure 1. Part of the scientific type hierarchy in* [ScientificTypes.jl](https://github.com/alan-turing-institute/ScientificTypes.jl).

```@repl doda
scitype(4.6)
scitype(42)
x1 = categorical(["yes", "no", "yes", "maybe"]);
scitype(x1)
X = (x1=x1, x2=rand(4), x3=rand(4))  # a "column table"
scitype(X)
```

### Tabular data

All data containers compatible with the
[Tables.jl](https://github.com/JuliaData/Tables.jl) interface (which
includes all source formats listed
[here](https://github.com/queryverse/IterableTables.jl)) have the
scientific type `Table{K}`, where `K` depends on the scientific types
of the columns, which can be individually inspected using `schema`:

```@repl doda
schema(X)
```

### Inputs

Since an MLJ model only specifies the scientific type of data, if that
type is `Table` - which is the case for the majority of MLJ models -
then any [Tables.jl](https://github.com/JuliaData/Tables.jl) format is
permitted. However, the Tables.jl API excludes matrices. If `Xmatrix`
is a matrix, convert it to a column table using `X =
MLJ.table(Xmatrix)`.

Specifically, the requirement for an arbitrary model's input is `scitype(X)
<: input_scitype(model)`.

### Targets

The target `y` expected by MLJ models is generally an
`AbstractVector`. A multivariate target `y` will generally be table.

Specifically, the type requirement for a model target is `scitype(y) <:
target_scitype(model)`.

### Querying a model for acceptable data types

Given a model instance, one can inspect the admissible scientific
types of its input and target by querying the scientific type of
the model itself:

```@setup doda
tree = @load DecisionTreeClassifier
```

<<<<<<< HEAD
```@repl doda
tree = DecisionTreeClassifier();
scitype(tree)
=======
```julia 
julia> tree = DecisionTreeClassifier();
julia> scitype(tree)
(input_scitype = ScientificTypes.Table{#s13} where #s13<:(AbstractArray{#s12,1} where #s12<:Continuous),
 target_scitype = AbstractArray{#s21,1} where #s21<:Finite,
 is_probabilistic = true,)
>>>>>>> 6e7ce8af
```

This does not work if relevant model code has not been loaded. In that
case one can extract this information from the model type's registry
entry, using `info`:

```@repl doda
info("DecisionTreeClassifier")
```


### Container element types

<<<<<<< HEAD
Models in MLJ will always apply the *mlj* convention described in
=======
Models in MLJ will always apply the `MLJ` convention described in
>>>>>>> 6e7ce8af
[MLJScientificTypes.jl](https://github.com/alan-turing-institute/MLJScientificTypes.jl)
to decide how to interpret the elements of your container types. Here
are the key features of that convention:

- Any `AbstractFloat` is interpreted as `Continuous`.

- Any `Integer` is interpreted as `Count`.

- Any `CategoricalValue` or `CategoricalString`, `x`, is interpreted
  as `Multiclass` or `OrderedFactor`, depending on the value of
  `x.pool.ordered`.

- `String`s and `Char`s are *not* interpreted as `Finite`; they have
  `Unknown` scitype. Coerce vectors of strings or characters to
  `CategoricalVector`s if they represent `Multiclass` or
  `OrderedFactor` data. Do `?coerce` and `?unpack` to learn how.

- In particular, *integers* (including `Bool`s) *cannot be used to
  represent categorical data.*

To designate an intrinsic "true" class for binary data (for purposes
of applying MLJ measures, such as `truepositive`), data should be
represented by an ordered `CategoricalValue` or
`CategoricalString`. This data will have scitype `OrderedFactor{2}`
and the "true" class is understood to be the *second* class in the
ordering.<|MERGE_RESOLUTION|>--- conflicted
+++ resolved
@@ -230,17 +230,12 @@
 unsupervised model.
 
 Scientific types are julia types defined in the package
-<<<<<<< HEAD
-[ScientificTypes.jl](https://github.com/alan-turing-institute/ScientificTypes.jl).
-The Scientific Type convention used in MLJ is defined in [MLJScientificTypes.jl](https://github.com/alan-turing-institute/MLJScientificTypes.jl).
-=======
 [ScientificTypes.jl](https://github.com/alan-turing-institute/ScientificTypes.jl);
 the package
 [MLJScientificTypes](https://github.com/alan-turing-institute/MLJScientificTypes.jl)
 implements the particular convention used in the MLJ universe for
 assigning a specific scientific type (interpretation) to each julia
 object (see the `scitype` examples below).
->>>>>>> 6e7ce8af
 
 The basic "scalar" scientific types are `Continuous`, `Multiclass{N}`,
 `OrderedFactor{N}` and `Count`. Be sure you read [Container element
@@ -310,18 +305,9 @@
 tree = @load DecisionTreeClassifier
 ```
 
-<<<<<<< HEAD
 ```@repl doda
 tree = DecisionTreeClassifier();
 scitype(tree)
-=======
-```julia 
-julia> tree = DecisionTreeClassifier();
-julia> scitype(tree)
-(input_scitype = ScientificTypes.Table{#s13} where #s13<:(AbstractArray{#s12,1} where #s12<:Continuous),
- target_scitype = AbstractArray{#s21,1} where #s21<:Finite,
- is_probabilistic = true,)
->>>>>>> 6e7ce8af
 ```
 
 This does not work if relevant model code has not been loaded. In that
@@ -335,11 +321,7 @@
 
 ### Container element types
 
-<<<<<<< HEAD
-Models in MLJ will always apply the *mlj* convention described in
-=======
 Models in MLJ will always apply the `MLJ` convention described in
->>>>>>> 6e7ce8af
 [MLJScientificTypes.jl](https://github.com/alan-turing-institute/MLJScientificTypes.jl)
 to decide how to interpret the elements of your container types. Here
 are the key features of that convention:
