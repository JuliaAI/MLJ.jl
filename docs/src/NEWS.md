# MLJ News 

News for MLJ and its satellite packages: [MLJBase](https://github.com/alan-turing-institute/MLJBase.jl),
[MLJModels](https://github.com/alan-turing-institute/MLJModels.jl), and
[ScientificTypes](https://github.com/alan-turing-institute/ScientificTypes.jl).


## Latest release notes

[MLJ](https://github.com/alan-turing-institute/MLJ.jl/releases) (general users)

[MLJBase](https://github.com/alan-turing-institute/MLJBase.jl/releases) | 
[MLJModels](https://github.com/alan-turing-institute/MLJModels.jl/releases) | 
[ScientificTypes](https://github.com/alan-turing-institute/ScientificTypes.jl/releases) (mainly for developers)


## News

<<<<<<< HEAD
=======
### 30 Oct 2019

- MLJModels 0.5.3 released.

- MLJBase 0.7.2 released.

>>>>>>> 3a853810
### 22 Oct 2019

MLJ 0.5.1 released.

### 21 Oct 2019

<<<<<<< HEAD
- ScientificTypes 0.2.2 released.

- MLJModels  0.5.2 released
=======
- MLJBase 0.7.1 released.

- ScientificTypes 0.2.2 released.

- MLJModels  0.5.2 released.
>>>>>>> 3a853810

### 17 Oct 2019

MLJBase 0.7 released.

### 11 Oct 2019

MLJModels 0.5.1 released.

### 30 Sep 2019

MLJ 0.5 released.

### 29 Sep 2019

MLJModels 0.5 released.

### 26 Sep 2019

MLJBase 0.6 released.


## Older release notes


### MLJ 0.4.0

-  (Enhancment) Update to MLJBase 0.5.0 and MLJModels 0.4.0. In
   particular, this updates considerably the list of wrapped
   scikit-learn models available to the MLJ user:

  * [ScikitLearn.jl](https://github.com/cstjean/ScikitLearn.jl)
    * **SVM**: `SVMClassifier`, `SVMRegressor`, `SVMNuClassifier`,
      `SVMNuRegressor`, `SVMLClassifier`, `SVMLRegressor`,
    * **Linear Models** (regressors): `ARDRegressor`,
      `BayesianRidgeRegressor`, `ElasticNetRegressor`,
      `ElasticNetCVRegressor`, `HuberRegressor`, `LarsRegressor`,
      `LarsCVRegressor`, `LassoRegressor`, `LassoCVRegressor`,
      `LassoLarsRegressor`, `LassoLarsCVRegressor`,
      `LassoLarsICRegressor`, `LinearRegressor`,
      `OrthogonalMatchingPursuitRegressor`,
      `OrthogonalMatchingPursuitCVRegressor`,
      `PassiveAggressiveRegressor`, `RidgeRegressor`,
      `RidgeCVRegressor`, `SGDRegressor`, `TheilSenRegressor`

- (Enhancement) The macro `@pipeline` allows one to construct linear
  (non-branching) pipeline composite models with one line of code. One
  may include static transformations (ordinary functions) in the
  pipeline, as well as target transformations for the supervised case
  (when one component model is supervised).

- (Breaking) Source nodes (type `Source`) now have a `kind` field,
  which is either `:input`,`:target` or `:other`, with `:input` the
  default value in the `source` constructor.  If building a learning
  network, and the network is to be exported as a standalone model,
  then it is now necessary to tag the source nodes accordingly, as in
  `Xs = source(X)` and `ys = source(y, kind=:target)`.

- (Breaking) By virtue of the preceding change, the syntax for
  exporting a learning network is simplified. Do`?@from_network` for
  details. Also, one now uses `fitresults(N)` instead of `fit
  results(N, X, y)` and `fitresults(N, X)` when exporting a learning
  network `N` "by hand"; see the updated
  [manual](https://github.com/alan-turing-institute/MLJ.jl/blob/pipelines/docs/src/composing_models.md)
  for details.

- (Breaking) One must explicitly state if a supervised learning
  network being exported with `@from_network` is probabilistic by
  adding `is_probablistic=true` to the macro expression. Before, this
  information was unreliably inferred from the network.

- (Enhancement) Add macro-free method for loading model code into an arbitrary
  module. Do `?load` for details.
  
- (Enhancement) `@load` now returns a mode instance with default
  hyperparameters (instead of nothing), as in `tree_model = @load
  DecisionTreeRegressor`
  
- (Breaking) `info("PCA")` now returns a named-tuple, instead of a
  dictionary, of the properties of a the model named "PCA"

- (Breaking) The list returned by `models(conditional)` is now a list
  of complete metadata entries (named-tuples, as returned by
  `info`). An entry `proxy` appears in the list exactly when
  `conditional(proxy) == true`.  Model query is simplified; for
  example `models() do model model.is_supervised &&
  model.is_pure_julia end` finds all pure julia supervised models.
  
- (Bug fix) Introduce new private methods to avoid relying on MLJBase
  type piracy [MLJBase #30](https://github.com/alan-turing-institute/MLJBase.jl/issues/30).
  
- (Enhancement) If `composite` is a a learning network exported as a
  model, and `m = machine(composite, args...)` then `report(m)`
  returns the reports for each machine in the learning network, and
  similarly for `fitted_params(m)`.

- (Enhancement) `MLJ.table`, `vcat` and `hcat` now overloaded for
  `AbstractNode`, so that they can immediately be used in defining
  learning networks. For example, if `X = source(rand(20,3))` and
  `y=source(rand(20))` then `MLJ.table(X)` and `vcat(y, y)` both make
  sense and define new nodes.
  
- (Enhancement) `pretty(X)` prints a pretty version of any table `X`,
  complete with types and scitype annotations. Do `?pretty` for
  options. A wrap of `pretty_table` from `PrettyTables.jl`.
  
- (Enhancement) `std` is re-exported from `Statistics`

- (Enhancement) The [manual and MLJ cheatsheet](https://alan-turing-institute.github.io/MLJ.jl/stable/)
  have been updated.
  
- Performance measures have been migrated to MLJBase, while the model
  registry and model load/search facilities have migrated to
  MLJModels. As relevant methods are re-exported to MLJ, this is
  unlikely to effect many users.


### MLJModels 0.4.0

- (Enhancement) Add a number of
  [scikit-learn](https://scikit-learn.org/stable/supervised_learning.html#supervised-learning)
  model wraps. See the above MLJ 0.4.0 release notes for a detailed
  list.
  
- The following have all been migrated to MLJModels from MLJ:

    - MLJ's built-in models (e.g., basic transformers such as `OneHotEncoder`)
	
	- The model registry metadata (src/registry/METADATA.toml)
	
	- The metadata `@update` facility for administrator registration
      of new models
	  
	- The `@load` macro and `load` function for loading code for a registered model
	
	- The `models` and `localmodels` model-search functions
	
	- The `info` command for returning the metadata entry of a model
	
- (Breaking) MLJBase v0.5.0, which introduces [some changes and additions](https://github.com/alan-turing-institute/MLJBase.jl/pull/39)
  to model traits, is a requirement, meaning the format of metadata as
  changed.
  
- (Breaking) The `model` method for retrieving model metadata has been
  renamed back to `info`, but continues to return a named-tuple. (The
  `MLJBase.info` method, returning the dictionary form of the
  metadata, is now called `MLJBase.info_dic`).


### MLJBase 0.5.0

- Bump ScientificTypes requirement to v0.2.0

- (Enhancement) The performance measures API (built-in measures +
  adaptor for external measures) from MLJ has been migrated to MLJBase.
  MLJ.
  
- (Breaking) `info`, which returns a dictionary (needed for TOML
  serialization) is renamed to `info_dic`. In this way "info" is
  reserved for a method in MLJModels/MLJ that returns a
  more-convenient named-tuple

- (Breaking) The `is_probabilistic` model trait is replaced with
  `prediction_type`, which can have the values `:deterministic`,
  `:probabilistic` or `:interval`, to allow for models predicting real
  intervals, and for consistency with measures API.
  
- (Bug fix, mildly breaking) The `package_license` model trait is now included in
  `info_dict` in the case of unsupervisd models.
  
- (Enhancement, mildly breaking) Add new model traits `hyperparameters`, 
  `hyperparameter_types`, `docstring`, and `implemented_operations` (`fit`, `predict`, `inverse_transform`, etc)
  ([#36](https://github.com/alan-turing-institute/MLJBase.jl/issues/36),
  [#37](https://github.com/alan-turing-institute/MLJBase.jl/issues/37),
  [#38](https://github.com/alan-turing-institute/MLJBase.jl/issues/38))
  
- (Enhancement) The `MLJBase.table` and `MLJBase.matrix` operations
  are now direct wraps of the corresponding `Tables.jl` operations for
  improved performance. In particular
  `MLJBase.matrix(MLJBase.table(A))` is essentially a non-operation,
  and one can pass `MLJBase.matrix` the keyword argument
  `transpose=...` .
  
- (Breaking) The built-in dataset methods `load_iris`, `load_boston`,
  `load_ames`, `load_reduced_ames`, `load_crabs` return a raw
  `DataFrame`, instead of an `MLJTask` object, and continue to require
  `import CSV` to become available. However, macro versions
  `@load_iris`, etc, are always available, automatically triggering
  `import CSV`; these macros return a tuple `(X, y)` of input
  `DataFrame` and target vector `y`, with scitypes appropriately
  coerced. (MLJ
  [#224](https://github.com/alan-turing-institute/MLJ.jl/issues/224))
  
- (Enhancement) `selectrows` now works for matrices. Needed to allow
  matrices as "node type" in MLJ learning networks; see [MLJ #209](https://github.com/alan-turing-institute/MLJ.jl/issues/209).

- (Bug) Fix problem with `==` for `MLJType` objects
  ([#35](https://github.com/alan-turing-institute/MLJBase.jl/issues/35))

- (Breaking) Update requirement on ScientficTypes.jl to v0.2.0 to
  mitigate bug with coercion of column scitypes for tables that are
  also AbstractVectors, and to make `coerce` more convenient.

- (Enhancement) Add new method `unpack` for splitting tables, as in `y, X = unpack(df,==(:target),!=(:dummy))`. See  doc-string for details. 

- (Bug fix) Remove type piracy in get/setproperty! ([#30](https://github.com/alan-turing-institute/MLJBase.jl/issues/30))


### ScientificTypes 0.2.0

- (Breaking) The argument order is switched in `coerce` methods. So
  now use `coerce(v, T)` for a vector `v` and scientific type `T` and
  `coerce(X, d)` for a table `X` and dictionary `d`.

- (Feature) You can now call `coerce` on tables without needing to
  wrap specs in a dictionary, as in `scitype(X, :age => Continuous,
  :ncalls => Count)`.


### ScientficTypes 0.1.3

[Release notes](https://github.com/alan-turing-institute/ScientificTypes.jl/releases/tag/v0.1.3)


### MLJ 0.4.0 

- Introduction of traits for measures (loss functions, etc); see top
  of /src/measures.jl for definitions. This
    - allows user to use loss functions from LossFunctions.jl,
    - enables improved measure checks and error message reporting with measures
    - allows `evaluate!` to report per-observation measures when
      available (for later use by Bayesian optimisers, for example)
    - allows support for sample-weighted measures playing nicely
      with rest of API

- Improvements to resampling: 
    - `evaluate!` method now reports per-observation measures when
      available
    - sample weights can be passed to `evaluate!` for use by measures
      that support weights
    - user can pass a list of train/evaluation pairs of row indices
      directly to `evaluate!`, in place of a `ResamplingStrategy`
      object
    - implementing a new `ResamplingStrategy` is now straightforward (see docs)
    - one can call `evaluate` (no exclamation mark) directly on
      model + data without first constructing a machine, if desired

- Doc strings and the
  [manual](https://alan-turing-institute.github.io/MLJ.jl/dev/) have
  been revised and updated. The manual includes a new section "Tuning
  models", and extra material under "Learning networks" explaining how
  to export learning networks as stand-alone models using the
  `@from_network` macro.

- Improved checks and error-reporting for binding models to data in
  machines.

- (Breaking) CSV is now an optional dependency, which means you now
  need to import CSV before you can load tasks with `load_boston()`,
  `load_iris()`, `load_crabs()`, `load_ames()`, `load_reduced_ames()`

- Added `schema` method for tables (re-exported from
  ScientificTypes.jl). Returns a named tuple with keys `:names`,
  `:types`, `:scitypes` and `:nrows`.

- (Breaking) Eliminate `scitypes` method. The scientific types of a
  table are returned as part of ScientificTypes `schema` method (see
  above)


### MLJModels 0.3.0

[Release notes](https://github.com/alan-turing-institute/MLJModels.jl/releases)


### MLJBase v0.4.0

[Release notes](https://github.com/alan-turing-institute/MLJBase.jl/releases/tag/v0.4.0)


### ScientificTypes 0.1.2

- New
  [package](https://github.com/alan-turing-institute/ScientificTypes.jl)
  to which the scientific types API has been moved (from MLJBase).


### MLJBase v0.3.0

- Make CSV an optional dependency (breaking). To use `load_iris()`,
  `load_ames()`, etc, need first to import CSV.


### MLJBase v0.2.4

- Add ColorImage and GreyImage scitypes

- Overload `in` method for subtypes of `Model` (apparently causing
  Julia crashes in an untagged commit, because of a method signature
  ambiguity, now resolved).


### MLJ v0.2.5

- Add MLJ [cheatsheet](https://github.com/alan-turing-institute/MLJ.jl/blob/master/docs/src/mlj_cheatsheet.md)

- Allow `models` to query specific traits, in addition to tasks. Query `?models` for details

- add `@from_networks` macro for exporting learning networks as models (experimental). 


### MLJModels v0.2.4

- Add compatibility requirement MLJBase="0.2.3" 


### MLJBase v0.2.3

- Small changes on definitions of `==` and `isequal` for `MLJType`
  objects. In particular, fields that are random number generators may
  change state without effecting an object's `==` equivalence class. 
  
- Add `@set_defaults` macro for generating keywork constructors for
    `Model` subtypes. 
	
- Add abstract type `UnsupervisedNetwork <: Unsupervised`.


### MLJ v0.2.3

- Fixed bug in models(::MLJTask) method which excluded some relevant
  models. [(#153)](https://github.com/alan-turing-institute/MLJ.jl/issues/153)

- Fixed some broken links to the tour.ipynb.



### MLJ v0.2.2

- Resolved these isssues: 

    - Specifying new rows in calls to `fit!` on a Node not triggering
      retraining.
      [(#147)](https://github.com/alan-turing-institute/MLJ.jl/issues/147)
	
    - fit! of Node sometimes calls `update` on model when it should
      call `fit` on model
      [(#146)](https://github.com/alan-turing-institute/MLJ.jl/issues/146)
	
    - Error running the tour.ipynb notebook
      [(#140)](https://github.com/alan-turing-institute/MLJ.jl/issues/140)
	
    - For reproducibility, include a Manifest.toml file with all
      examples. [(#137)](https://github.com/alan-turing-institute/MLJ.jl/issues/137)
	
- Activated overalls code coverage
  [(#131)](https://github.com/alan-turing-institute/MLJ.jl/issues/131)
	
- Removed local version of MultivariateStats (now in MLJModels, see below).

- Minor changes to OneHotEncoder, in line with scitype philosophy.
	

### MLJBase v0.2.2

- Fix some minor bugs. 

- Added compatibility requirement CSV v0.5 or higher to allow removal
  of `allowmissing` keyword in `CSV.read`, which is to be depreciated.


### Announcement: MLJ tutorial and development sprint

 - Details
   [here](https://github.com/alan-turing-institute/MLJ.jl/wiki/2019-MLJ---sktime-tutorial-and-development-sprint)
   Applications close **May 29th** 5pm (GMTT + 1 = London)


### MLJModels v0.2.3

- The following support vector machine models from LIBSVM.jl have been
  added: EpsilonSVR, LinearSVC, NuSVR, NuSVC, SVC, OneClassSVM.

### MLJModels v0.2.2

- MulitivariateStats models RidgeRegressor and PCA migrated here from
  MLJ. Addresses: MLJ
  [#125](https://github.com/alan-turing-institute/MLJ.jl/issues/125).


### MLJModels v0.2.1

- ScikitLearn wraps ElasticNet and ElasticNetCV now available (and
  registered at MLJRegistry). Resolves: MLJ
  [#112](https://github.com/alan-turing-institute/MLJ.jl/issues/112)


### MLJ v0.2.1 

- Fix a bug and related problem in "Getting Started" docs:
  [#126](https://github.com/alan-turing-institute/MLJ.jl/issues/126 .


#### MLJBase 0.2.0, MLJModels 0.2.0, MLJ 0.2.0

- Model API refactored to resolve
  [#93](https://github.com/alan-turing-institute/MLJ.jl/issues/93) and
  [#119](https://github.com/alan-turing-institute/MLJ.jl/issues/119)
  and hence simplify the model interface. This breaks all
  implementations of supervised models, and some scitype
  methods. However, for the regular user the effects are restricted
  to: (i) no more `target_type` hyperparameter for some models; (ii)
  `Deterministic{Node}` is now `DeterministicNetwork` and
  `Probabillistic{Node}` is now `ProbabilisticNetwork` when exporting
  learning networks as models.
  
- New feature: Task constructors now allow the user to explicitly
  specify scitypes of features/target. There is a `coerce` method for
  vectors and tables for the user who wants to do this
  manually. Resolves:
  [#119](https://github.com/alan-turing-institute/MLJ.jl/issues/119)


#### Official registered versions of MLJBase 0.1.1, MLJModels 0.1.1, MLJ 0.1.1 released

- Minor revisions to the repos, doc updates, and a small breaking
  change around scitype method names and associated traits. Resolves:
  [#119](https://github.com/alan-turing-institute/MLJ.jl/issues/119)

#### unversioned commits 12 April 2019 (around 00:10, GMT)

- Added out-of-bag estimates for performance in homogeneous
  ensembles. Resolves:
  [#77](https://github.com/alan-turing-institute/MLJ.jl/issues/77)


#### unversioned commits 11 April 2019 (before noon, GMT)

- Removed dependency on unregistered package TOML.jl (using, Pkg.TOML
  instead). Resolves
  [#113](https://github.com/alan-turing-institute/MLJjl/issues/113)

#### unversioned commits 8 April 2019 (some time after 20:00 GMT)

- Addition of XGBoost models XGBoostRegressor, XGBoostClassifier and XGBoostCount. Resolves [#65](https://github.com/alan-turing-institute/MLJ.jl/issues/65).

- Documentation reorganized as [GitHub pages](https://alan-turing-institute.github.io/MLJ.jl/dev/). Includes some additions but still a work in progress.

#### unversioned commits 1 March 2019 (some time after 03:50 GMT)

- Addition of "scientific type" hierarchy, including `Continuous`,
  `Discrete`, `Multiclass`, and `Other` subtypes of `Found` (to
  complement `Missing`). See [Getting Started](index.md) for more one
  this.  Resolves:
  [#86](https://github.com/alan-turing-institute/MLJ.jl/issues/86)

- Revamp of model traits to take advantage of scientific types, with
  `output_kind` replaced with `target_scitype_union`, `input_kind` replaced
  with `input_scitype`. Also, `output_quantity` dropped,
  `input_quantity` replaced with `Bool`-valued
  `input_is_multivariate`, and `is_pure_julia` made `Bool`-valued.
  Trait definitions in all model implementations and effected
  meta-algorithms have been updated. Related:
  [#81](https://github.com/alan-turing-institute/MLJ.jl/issues/81)
  
- Substantial update of the core guide [Adding New
  Models](adding_models_for_general_use.md) to reflect above changes and in
  response to new model implementer queries. Some design "decisions"
  regarding multivariate targets now explict there.

- the order the `y` and `yhat` arguments of measures (aka loss
  functions) have been reversed. Progress on:
  [#91](https://github.com/alan-turing-institute/MLJ.jl/issues/91)
  
- Update of Standardizer and OneHotEncoder to mesh with new scitypes.

- New improved task constructors infer task metadata from data
  scitypes. This brings us close to a simple implementation of basic
  task-model matching. Query the doc-strings for `SupervisedTask` and
  `UnsupervisedTask` for details.  Machines can now dispatch on tasks
  instead of `X` and `y`. A task, `task`, is now callable: `task()`
  returns `(X, y)` for supervised models, and `X` for unsupervised
  models.  Progress on:  [\#86](https://github.com/alan-turing-institute/MLJ.jl/issues/68)

- the data in the `load_ames()` test task has been replaced by the
  full data set, and `load_reduced_ames()` now loads a reduced set.


<|MERGE_RESOLUTION|>--- conflicted
+++ resolved
@@ -16,32 +16,23 @@
 
 ## News
 
-<<<<<<< HEAD
-=======
 ### 30 Oct 2019
 
 - MLJModels 0.5.3 released.
 
 - MLJBase 0.7.2 released.
 
->>>>>>> 3a853810
 ### 22 Oct 2019
 
 MLJ 0.5.1 released.
 
 ### 21 Oct 2019
 
-<<<<<<< HEAD
+- MLJBase 0.7.1 released.
+
 - ScientificTypes 0.2.2 released.
 
-- MLJModels  0.5.2 released
-=======
-- MLJBase 0.7.1 released.
-
-- ScientificTypes 0.2.2 released.
-
 - MLJModels  0.5.2 released.
->>>>>>> 3a853810
 
 ### 17 Oct 2019
 
