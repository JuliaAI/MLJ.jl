# Composing Models

MLJ has a flexible interface for composing multiple machine learning
elements to form a *learning network*, whose complexity can extend
beyond the "pipelines" of other machine learning toolboxes. While
these learning networks can be applied directly to learning tasks,
they are more commonly used to specify new re-usable, stand-alone,
composite model types, that behave like any other model type. The main
novelty of composite models is that they include other models as
hyper-parameters.

That said, MLJ also provides dedicated syntax for the most common
composition use-cases, which are described first below. A description
of the general framework begins at [Learning Networks](@ref).

## Linear pipelines

In MLJ a *pipeline* is a composite model in which models are chained
together in a linear (non-branching) chain. Pipelines can include
learned or static target transformations, if one of the models is
supervised.

To illustrate basic construction of a pipeline, consider the following
toy data:

```@setup 7
using MLJ
MLJ.color_off()
```

```@example 7
using MLJ
X = (age    = [23, 45, 34, 25, 67],
     gender = categorical(['m', 'm', 'f', 'm', 'f']));
height = [67.0, 81.5, 55.6, 90.0, 61.1]
nothing # hide
```

The code below defines a new model type, and an *instance* of that
type called `pipe`, for performing the following operations:

- standardize the target variable `:height` to have mean zero and
  standard deviation one
- coerce the `:age` field to have `Continuous` scitype
- one-hot encode the categorical feature `:gender`
- train a K-nearest neighbor model on the transformed inputs and
  transformed target
- restore the predictions of the KNN model to the original `:height`
  scale (i.e., invert the standardization)

```@setup 7
@load KNNRegressor
```

```julia>
pipe = @pipeline(X -> coerce(X, :age=>Continuous),
                 OneHotEncoder,
                 KNNRegressor(K=3),
                 target = UnivariateStandardizer())

Pipeline406(
    one_hot_encoder = OneHotEncoder(
            features = Symbol[],
            drop_last = false,
            ordered_factor = true,
            ignore = false),
    knn_regressor = KNNRegressor(
            K = 3,
            algorithm = :kdtree,
            metric = Distances.Euclidean(0.0),
            leafsize = 10,
            reorder = true,
            weights = :uniform),
    target = UnivariateStandardizer()) @719

```

Notice that field names for the composite are automatically generated
based on the component model type names. The automatically generated
name of the new model composite model type, `Pipeline406`, can be
replaced with a user-defined one by specifying, say, `name=MyPipe`.

The new model can be used just like any other non-composite model:

```julia
pipe.knn_regressor.K = 2
pipe.one_hot_encoder.drop_last = true
evaluate(pipe, X, height, resampling=Holdout(), measure=l2, verbosity=2)

[ Info: Training Machine{Pipeline406} @959.
[ Info: Training Machine{UnivariateStandardizer} @422.
[ Info: Training Machine{OneHotEncoder} @745.
[ Info: Spawning 1 sub-features to one-hot encode feature :gender.
[ Info: Training Machine{KNNRegressor} @005.
┌───────────┬───────────────┬────────────┐
│ _.measure │ _.measurement │ _.per_fold │
├───────────┼───────────────┼────────────┤
│ l2        │ 55.5          │ [55.5]     │
└───────────┴───────────────┴────────────┘
_.per_observation = [[[55.502499999999934]]]

```

For important details on including target transformations, see below.

```@docs
@pipeline
```

## Homogeneous Ensembles

For performance reasons, creating a large ensemble of models sharing a
common set of hyperparameters is achieved in MLJ through a model
wrapper, rather than through the learning networks API. See the
separate [Homogeneous Ensembles](homogeneous_ensembles.md) section for
details.


## Learning Networks

Hand-crafting a learning network, as outlined below, is a relatively
advanced MLJ feature, assuming familiarity with the basics outlined in
[Getting Started](index.md). The syntax for building a learning
network is essentially an extension of the basic syntax but with data
containers replaced with nodes ("dynamic data").

In MLJ, a *learning network* is a directed acyclic graph whose nodes
apply an operation, such as `predict` or `transform`, using a fixed
machine (requiring training) - or which, alternatively, applies a
regular (untrained) mathematical operation, such as `+`, `log` or
`vcat`, to its input(s). In practice, a learning network works with
fixed sources for its training/evaluation data, but can be built and
tested in stages. By contrast, an *exported learning network* is a
learning network exported as a stand-alone, re-usable `Model` object,
to which all the MLJ `Model` meta-algorithms can be applied
(ensembling, systematic tuning, etc).

Different nodes can point to the same machine (i.e., can access a
common set of learned parameters) and different machines can wrap a
common model (allowing for hyperparameters in different machines to be
coupled).

By specifying data at the source nodes of a learning network, one can
use and test the learning network as it is defined, which is also a
good way to understand how learning networks work under the hood. This
data, if specified, is ignored in the export process, for the exported
composite model, like any other model, is not associated with any data
until wrapped in a machine.

In MLJ learning networks treat the flow of information during training
and prediction/transforming separately. Also, different nodes may use
the same parameters (fitresult) learned during the training of some
model (that is, point to a common machine; see below). For
these reasons, simple examples may appear more slightly more
complicated than in other frameworks. However, in more sophisticated
applications, the extra flexibility is essential.


### Building a simple learning network

![](img/wrapped_ridge.png)

The diagram above depicts a learning network which standardizes the
input data `X`, learns an optimal Box-Cox transformation for the
target `y`, predicts new target values using ridge regression, and
then inverse-transforms those predictions, for later comparison with
the original test data. The machines, labeled in yellow, are where
data to be used for training enters a node, and where training
outcomes are stored, as in the basic fit/predict scenario.

Looking ahead, we note that the new composite model type we will
create later will be assigned a single hyperparameter `regressor`, and the
learning network model `RidgeRegressor(lambda=0.1)` will become this
parameter's default value. Since model hyperparameters are mutable,
this regressor can be changed to a different one (e.g.,
`HuberRegressor()`).

For testing purposes, we'll use a small synthetic data set:

```julia
using Statistics
import DataFrames

x1 = rand(300)
x2 = rand(300)
x3 = rand(300)
y = exp.(x1 - x2 -2x3 + 0.1*rand(300))
X = DataFrames.DataFrame(x1=x1, x2=x2, x3=x3)

train, test  = partition(eachindex(y), 0.8)
```
Step one is to wrap the data in *source nodes*:

```
Xs = source(X)
ys = source(y)
```

*Note.* One can omit the specification of data at the source nodes (by
writing instead `Xs = source()` and `ys = source()`) and
still export the resulting network as a stand-alone model using the
@from_network macro described later; see the example under [Static
operations on nodes](@ref). However, one will be unable to fit
or call network nodes, as illustrated below.

The contents of a source node can be recovered by simply calling the
node with no arguments:

```julia
julia> ys()[1:2]
2-element Array{Float64,1}:
 0.12350299813414874
 0.29425920370829295
```

We label the nodes that we will define according to their outputs in
the diagram. Notice that the nodes `z` and `yhat` use the same
machine, namely `box`, for different operations.

To construct the `W` node we first need to define the machine `stand`
that it will use to transform inputs.

```julia
stand_model = Standardizer()
stand = machine(stand_model, Xs)
```
Because `Xs` is a node, instead of concrete data, we can call
`transform` on the machine without first training it, and the result
is the new node `W`, instead of concrete transformed data:

```julia
julia> W = transform(stand, Xs)
Node{Machine{Standardizer}} @325
  args:
    1:  Source @085
  formula:
    transform(
        Machine{Standardizer} @709,
        Source @085)
```

To get actual transformed data we *call* the node appropriately, which
will require we first train the node. Training a node, rather than a
machine, triggers training of *all* necessary machines in the network.


```julia
fit!(W, rows=train)
W()           # transform all data
W(rows=test ) # transform only test data
W(X[3:4,:])   # transform any data, new or old
```

```julia
2×3 DataFrame
│ Row │ x1       │ x2        │ x3        │
│     │ Float64  │ Float64   │ Float64   │
├─────┼──────────┼───────────┼───────────┤
│ 1   │ 0.113486 │ 0.732189  │ 1.4783    │
│ 2   │ 0.783227 │ -0.425371 │ -0.113503 │
```

If you like, you can think of `W` (and the other nodes we will define)
as "dynamic data": `W` is *data*, in the sense that it an be called
("indexed") on rows, but *dynamic*, in the sense the result depends on
the outcome of training events.

The other nodes of our network are defined similarly:

```julia
@load RidgeRegressor pkg=MultivariateStats

box_model = UnivariateBoxCoxTransformer()  # for making data look normally-distributed
box = machine(box_model, ys)
z = transform(box, ys)

ridge_model = RidgeRegressor(lambda=0.1)
ridge =machine(ridge_model, W, z)
zhat = predict(ridge, W)

yhat = inverse_transform(box, zhat)

```
We are ready to train and evaluate the completed network. Notice that
the standardizer, `stand`, is *not* retrained, as MLJ remembers that
it was trained earlier:


```julia
fit!(yhat, rows=train)
```

```julia
[ Info: Not retraining Machine{Standardizer} @ 6…82. It is up-to-date.
[ Info: Training Machine{UnivariateBoxCoxTransformer} @ 1…09.
[ Info: Training Machine{RidgeRegressor} @ 2…66.
```

```julia
rms(y[test], yhat(rows=test)) # evaluate
```

```julia
0.022837595088079567
```

We can change a hyperparameters and retrain:

```julia
ridge_model.lambda = 0.01
fit!(yhat, rows=train)
```

```julia
[ Info: Not retraining Machine{UnivariateBoxCoxTransformer} @ 1…09. It is up-to-date.
[ Info: Not retraining Machine{Standardizer} @ 6…82. It is up-to-date.
[ Info: Updating Machine{RidgeRegressor} @ 2…66.
Node @ 1…07 = inverse_transform(1…09, predict(2…66, transform(6…82, 3…40)))
```

And re-evaluate:

```julia
rms(y[test], yhat(rows=test))
0.039410306910269116
```

> **Notable feature.** The machine, `ridge::Machine{RidgeRegressor}`, is retrained, because its underlying model has been mutated. However, since the outcome of this training has no effect on the training inputs of the machines `stand` and `box`, these transformers are left untouched. (During construction, each node and machine in a learning network determines and records all machines on which it depends.) This behavior, which extends to exported learning networks, means we can tune our wrapped regressor (using a holdout set) without re-computing transformations each time the hyperparameter is changed.


### Learning network machines

As we show next, a learning network needs to be exported to create a
new stand-alone model type. Instances of that type can be bound with
data in a machine, which can then be evaluated, for example. Somewhat
paradoxically, one can wrap a learning network in a certain kind of
machine, called a *learning network machine*, *before* exporting it,
and in fact, the export process actually requires us to do so. Since a
composite model type does not yet exist, one constructs the machine
using a "surrogate" model, whose name indicates the ultimate model
supertype (`Deterministic`, `Probabilistic`, `Unsupervised` or
`Static`). This surrogate model has no fields.

Continuing with the example above:

```julia
julia> surrogate = Deterministic()
DeterministicSurrogate() @047

mach = machine(surrogate, Xs, ys; predict=yhat)
```

Notice that a key-word argument declares which node is for making
predictions, and the arguments `Xs` and `ys` declare which source
nodes receive the input and target data. With `mach` constructed in
this way, the code

```julia
fit!(mach)
predict(mach, X[test,:])
```

is equivalent to

```julia
fit!(yhat)
yhat(X[test,:])
```

While it's main purpose is for export (see below), this machine can
actually be evaluated:

```julia
evaluate!(mach, resampling=CV(nfolds=3), measure=l2)
```

For more on constructing learning network machines, see
[`machine`](@ref).


## Exporting a learning network as a stand-alone model

Having satisfied that our learning network works on the synthetic
data, we are ready to export it as a stand-alone model.


### Method I: The @from_network macro

Having defined a learning network machine, `mach`, as above, the
following code defines a new model subtype `WrappedRegressor <:
Supervised` with a single field `regressor`:

```julia
@from_network mach begin
    mutable struct WrappedRegressor
        regressor=ridge_model
    end
end
```

Note the declaration of the default value `ridge_model`, *which must
refer to an actual model appearing in the learning network*. It can be
typed, as in the alternative declaration below, which also declares
some traits for the type (as shown by `info(WrappedRegressor)`; see
also [Trait declarations](@ref)).

```julia
@from_network mach begin
    mutable struct WrappedRegressor
        regressor::Deterministic=ridge_model
    end
    input_scitype = Table(Continuous,Finite)
    target_scitype = AbstractVector{<:Continuous}
end

```

We can now create an instance of this type and apply the meta-algorithms that apply to any MLJ model:

```julia
julia> composite = WrappedRegressor()
WrappedRegressor(
    regressor = RidgeRegressor(
            lambda = 0.01))

X, y = @load_boston;
evaluate(composite, X, y, resampling=CV(), measure=l2, verbosity=0)
```

Since our new type is mutable, we can swap the `RidgeRegressor` out
for any other regressor:

```
@load KNNRegressor
composite.regressor = KNNRegressor(K=7)
julia> composite
WrappedRegressor(regressor = KNNRegressor(K = 7,
                                          algorithm = :kdtree,
                                          metric = Distances.Euclidean(0.0),
                                          leafsize = 10,
                                          reorder = true,
                                          weights = :uniform,),) @ 2…63
```


### Method II: Finer control (advanced)

This section describes an advanced feature that can be skipped on a
first reading.

In Method I above, only models appearing in the network will appear as
hyperparameters of the exported composite model. There is a second
more flexible method for exporting the network, which allows finer
control over the exported `Model` struct, and which also avoids
macros. The two steps required are:

- Define a new `mutable struct` model type.

- Wrap the learning network code in a model `fit` method.

Let's start with an elementary illustration in the learning network we
just exported using Method I.

The `mutable struct` definition looks like this:

```@example 7
mutable struct WrappedRegressor2 <: DeterministicComposite
    regressor
end

# keyword constructor
WrappedRegressor2(; regressor=RidgeRegressor()) = WrappedRegressor2(regressor)
nothing #hide
```

The other supertype options are `ProbabilisticComposite`,
`IntervalComposite`, `UnsupervisedComposite` and `StaticComposite`.

We now simply cut and paste the code defining the learning network
into a model `fit` method (as opposed to a machine `fit!` method):


```@example 7
function MLJ.fit(model::WrappedRegressor2, verbosity::Integer, X, y)
    Xs = source(X)
    ys = source(y)

    stand_model = Standardizer()
    stand = machine(stand_model, Xs)
    W = transform(stand, Xs)

    box_model = UnivariateBoxCoxTransformer()
    box = machine(box_model, ys)
    z = transform(box, ys)

    ridge_model = model.regressor        ###
    ridge =machine(ridge_model, W, z)
    zhat = predict(ridge, W)

    yhat = inverse_transform(box, zhat)

    mach = machine(Deterministic(), Xs, ys; predict=yhat)
    return!(mach, model, verbosity)
end
```

This completes the export process.

Notes:

- The line marked `###`, where the new exported model's hyperparameter
  `regressor` is spliced into the network, is the only modification to
  the previous code.

- After defining the network there is the additional step of
  constructing and fitting a learning network machine (see above).

- The last call in the function `return!(mach, model, verbosity)`
  calls `fit!` on the learning network machine `mach` and splits it
  into various pieces, as required by the MLJ model interface. See
  also the [`return!`](@ref) doc-string.

> **What's going on here?** MLJ's machine interface is built atop a more primitive *[model](simple_user_defined_models.md)* interface, implemented for each algorithm. Each supervised model type (eg, `RidgeRegressor`) requires model `fit` and `predict` methods, which are called by the corresponding *machine* `fit!` and `predict` methods. We don't need to define a  model `predict` method here because MLJ provides a fallback which simply calls the `predict` on the learning network machine created in the `fit` method. 

<<<<<<< HEAD
#### A composite model coupling component model hyper-parameters

=======
>>>>>>> 94146306
We now give a more complicated example of a composite model which
exposes some parameters used in the network that are not simply
component models. The model combines a clustering model (e.g.,
`KMeans()`) for dimension reduction with ridge regression, but has the
following "coupling" of the hyper parameters: The ridge regularization
<<<<<<< HEAD
depends on the number of clusters used (with less regularization for a
=======
depends on the number of clusters used (less regularization for a
>>>>>>> 94146306
greater number of clusters) and a user-specified "coupling"
coefficient `K`.

```julia
@load RidgeRegressor pkg=MLJLinearModels

mutable struct MyComposite <: DeterministicComposite
    clusterer     # the clustering model (e.g., KMeans())
    ridge_solver  # a ridge regression parameter we want to expose
    K::Float64    # a "coupling" coefficient
end

function MLJ.fit(composite::Composite, verbosity, X, y)

    Xs = source(X)
    ys = source(y)

    clusterer = composite.clusterer
    k = clusterer.k
<<<<<<< HEAD

    clustererM = machine(clusterer, Xs)
    Xsmall = transform(clustererM, Xs)

    # the coupling: ridge regularization depends on number of
    # clusters (and the specified coefficient `K`):
    lambda = exp(-composite.K/clusterer.k)

    ridge = RidgeRegressor(lambda=lambda, solver=composite.ridge_solver)
    ridgeM = machine(ridge, Xsmall, ys)

=======

    clustererM = machine(clusterer, Xs)
    Xsmall = transform(clustererM, Xs)

    # the coupling: ridge regularization depends on number of
    # clusters (and the specified coefficient `K`):
    lambda = exp(-composite.K/clusterer.k)

    ridge = RidgeRegressor(lambda=lambda, solver=composite.ridge_solver)
    ridgeM = machine(ridge, Xsmall, ys)

>>>>>>> 94146306
    yhat = predict(ridgeM, Xsmall)

    mach = machine(Deterministic(), Xs, ys; predict=yhat)
    return!(mach, composite, verbosity)

end

```

## Static operations on nodes

Continuing to view nodes as "dynamic data", we can, in addition to
applying "dynamic" operations like `predict` and `transform` to nodes,
overload ordinary "static" (unlearned) operations as well. These
operations can be ordinary functions (with possibly multiple
arguments) or they could be functions *with parameters*, such as "take
a weighted average of two nodes", where the weights are
parameters. Here we address the simpler case of ordinary functions. For
the parametric case, see "Static transformers" in [Transformers and
other unsupervised models](@ref)

Let us first give a demonstration of operations that work
out-of-the-box. These include:

- addition and scalar multiplication

- `exp`, `log`, `vcat`, `hcat`

- tabularization (`MLJ.table`) and matrixification (`MLJ.matrix`)

As a demonstration of some of these, consider the learning network
below that: (i) One-hot encodes the input table `X`; (ii) Log
transforms the continuous target `y`; (iii) Fits specified K-nearest
neighbour and ridge regressor models to the data; (iv) Computes an
average of the individual model predictions; and (v) Inverse
transforms (exponentiates) the blended predictions.

Note, in particular, the lines defining `zhat` and `yhat`, which
combine several static node operations.

```julia
@load RidgeRegressor pkg=MultivariateStats
@load KNNRegressor

Xs = source()
ys = source()

hot = machine(OneHotEncoder(), Xs)

# W, z, zhat and yhat are nodes in the network:

W = transform(hot, Xs) # one-hot encode the input
z = log(ys)            # transform the target

model1 = RidgeRegressor(lambda=0.1)
model2 = KNNRegressor(K=7)

mach1 = machine(model1, W, z)
mach2 = machine(model2, W, z)

# average the predictions of the KNN and ridge models:
zhat = 0.5*predict(mach1, W) + 0.5*predict(mach2, W)

# inverse the target transformation
yhat = exp(zhat)
```

Exporting this learning network as a stand-alone model:

```julia
@from_network machine(Deterministic(), Xs, ys; predict=yhat) begin
    mutable struct DoubleRegressor
        regressor1=model1
        regressor2=model2
    end
end
```

To deal with operations on nodes not supported out-of-the box, one
can use the `@node` macro. Supposing, in the preceding example, we
wanted the geometric mean rather than arithmetic mean. Then, the
definition of `zhat` above can be replaced with

```julia
yhat1 = predict(mach1, W)
yhat2 = predict(mach2, W)
gmean(y1, y2) = sqrt.(y1.*y2)
zhat = @node gmean(yhat1, yhat2)
```

There is also a `node` function, which would achieve the same in this way:

```julia
zhat = node((y1, y2)->sqrt.(y1.*y2), predict(mach1, W), predict(mach2, W))
```

### More `node` examples

Here are some examples taken from MLJ source
(at work in the example above) for overloading common operations for nodes:

```julia
Base.log(v::Vector{<:Number}) = log.(v)
Base.log(X::AbstractNode) = node(log, X)

import Base.+
+(y1::AbstractNode, y2::AbstractNode) = node(+, y1, y2)
+(y1, y2::AbstractNode) = node(+, y1, y2)
+(y1::AbstractNode, y2) = node(+, y1, y2)
```

Here `AbstractNode` is the common super-type of `Node` and `Source`.

And a final example, using the `@node` macro to row-shuffle a table:

```julia
using Random
X = (x1 = [1, 2, 3, 4, 5],
     x2 = [:one, :two, :three, :four, :five])
rows(X) = 1:nrows(X)

Xs = source(X)
rs  = @node rows(Xs)
W = @node selectrows(Xs, @node shuffle(rs))

julia> W()
(x1 = [5, 1, 3, 2, 4],
 x2 = Symbol[:five, :one, :three, :two, :four],)

```


## The learning network API

Two new julia types are part of learning networks: `Source` and `Node`.

Formally, a learning network defines *two* labeled directed acyclic
graphs (DAG's) whose nodes are `Node` or `Source` objects, and whose
labels are `Machine` objects. We obtain the first DAG from directed
edges of the form $N1 -> N2$ whenever $N1$ is an *argument* of $N2$
(see below). Only this DAG is relevant when calling a node, as
discussed in examples above and below. To form the second DAG
(relevant when calling or calling `fit!` on a node) one adds edges for
which $N1$ is *training argument* of the the machine which labels
$N1$. We call the second, larger DAG, the *completed learning network*
(but note only edges of the smaller network are explicitly drawn in
diagrams, for simplicity).


### Source nodes

Only source nodes reference concrete data. A `Source` object has a
single field, `data`.

```@docs
source(X)
rebind!
sources
origins
```

### Nodes

The key components of a `Node` are:

- An *operation*, which will either be *static* (a fixed function) or
  *dynamic* (such as `predict` or `transform`, dispatched on a machine).

- A *machine* on which to dispatch the operation (void if the
  operation is static). The training arguments of the machine are
  generally other nodes.

- Upstream connections to other nodes (including source nodes)
  specified by *arguments* (one for each argument of the operation).

```@docs
node
```

```@docs
@node
```

```@docs
fit_only!(mach::Machine; rows=nothing, verbosity=1, force=false)
```

```@docs
@from_network
```

```@docs
return!
```

<<<<<<< HEAD
See more on fitting nodes at [`fit!`](@ref) and [`fit_only!](@ref). 
=======
```@docs
@from_network
```

```@docs
return!
```
>>>>>>> 94146306
<|MERGE_RESOLUTION|>--- conflicted
+++ resolved
@@ -522,21 +522,14 @@
 
 > **What's going on here?** MLJ's machine interface is built atop a more primitive *[model](simple_user_defined_models.md)* interface, implemented for each algorithm. Each supervised model type (eg, `RidgeRegressor`) requires model `fit` and `predict` methods, which are called by the corresponding *machine* `fit!` and `predict` methods. We don't need to define a  model `predict` method here because MLJ provides a fallback which simply calls the `predict` on the learning network machine created in the `fit` method. 
 
-<<<<<<< HEAD
 #### A composite model coupling component model hyper-parameters
 
-=======
->>>>>>> 94146306
 We now give a more complicated example of a composite model which
 exposes some parameters used in the network that are not simply
 component models. The model combines a clustering model (e.g.,
 `KMeans()`) for dimension reduction with ridge regression, but has the
 following "coupling" of the hyper parameters: The ridge regularization
-<<<<<<< HEAD
 depends on the number of clusters used (with less regularization for a
-=======
-depends on the number of clusters used (less regularization for a
->>>>>>> 94146306
 greater number of clusters) and a user-specified "coupling"
 coefficient `K`.
 
@@ -556,7 +549,6 @@
 
     clusterer = composite.clusterer
     k = clusterer.k
-<<<<<<< HEAD
 
     clustererM = machine(clusterer, Xs)
     Xsmall = transform(clustererM, Xs)
@@ -568,26 +560,12 @@
     ridge = RidgeRegressor(lambda=lambda, solver=composite.ridge_solver)
     ridgeM = machine(ridge, Xsmall, ys)
 
-=======
-
-    clustererM = machine(clusterer, Xs)
-    Xsmall = transform(clustererM, Xs)
-
-    # the coupling: ridge regularization depends on number of
-    # clusters (and the specified coefficient `K`):
-    lambda = exp(-composite.K/clusterer.k)
-
-    ridge = RidgeRegressor(lambda=lambda, solver=composite.ridge_solver)
-    ridgeM = machine(ridge, Xsmall, ys)
-
->>>>>>> 94146306
     yhat = predict(ridgeM, Xsmall)
 
     mach = machine(Deterministic(), Xs, ys; predict=yhat)
     return!(mach, composite, verbosity)
 
 end
-
 ```
 
 ## Static operations on nodes
@@ -776,14 +754,4 @@
 return!
 ```
 
-<<<<<<< HEAD
 See more on fitting nodes at [`fit!`](@ref) and [`fit_only!](@ref). 
-=======
-```@docs
-@from_network
-```
-
-```@docs
-return!
-```
->>>>>>> 94146306
