--- conflicted
+++ resolved
@@ -19,14 +19,10 @@
      nothing # hide
 ```
 
-<<<<<<< HEAD
+
 We would like to train using a a K-nearest neighbor model, but the
 model type `KNNRegressor` assumes the features are all
 `Continuous`. This can be fixed by first:
-=======
-The code below defines a new model type, and an *instance* of that
-type called `pipe`, for performing the following operations:
->>>>>>> 903a49fe
 
 - coercing the `:age` feature to have `Continuous` type by replacing
   `X` with `coerce(X, :age=>Continuous)`
@@ -43,19 +39,10 @@
 pipe = (X -> coerce(X, :age=>Continuous)) |> ContinuousEncoder() |> KNNRegressor(K=2)
 ```
 
-<<<<<<< HEAD
 We see above that `pipe` is a model whose hyperparameters are
 themselves other models or a function. (The names of these
 hyper-parameters are automatically generated. To specify your own
 names, use the explicit [`Pipeline`](@ref) constructor instead.)
-=======
-Notice that field names for the composite are automatically generated
-based on the component model type names. The automatically generated
-name of the new model composite model type, `Pipeline326`, can be
-replaced with a user-defined one by specifying, say,
-`name=MyPipe`. **If you are planning on serializing (saving) a
-pipeline-machine, you will need to specify a name.**.
->>>>>>> 903a49fe
 
 The `|>` syntax can also be used to extend an existing pipeline or
 concatenate two existing pipelines. So, we could instead have defined:
@@ -65,22 +52,8 @@
 pipe = pipe_transformer |> KNNRegressor(K=2)
 ```
 
-<<<<<<< HEAD
 A pipeline is just a model like any other. For example, we can
 evaluate it's performance on the data above:
-=======
-[ Info: Training Machine{Pipeline326} @959.
-[ Info: Training Machine{UnivariateStandardizer} @422.
-[ Info: Training Machine{OneHotEncoder} @745.
-[ Info: Spawning 1 sub-features to one-hot encode feature :gender.
-[ Info: Training Machine{KNNRegressor} @005.
-┌───────────┬───────────────┬────────────┐
-│ _.measure │ _.measurement │ _.per_fold │
-├───────────┼───────────────┼────────────┤
-│ l2        │ 55.5          │ [55.5]     │
-└───────────┴───────────────┴────────────┘
-_.per_observation = [[[55.502499999999934]]]
->>>>>>> 903a49fe
 
 ```@example 7
 evaluate(pipe, X, y, resampling=CV(nfolds=3), measure=mae)
