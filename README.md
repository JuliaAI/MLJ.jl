--- conflicted
+++ resolved
@@ -34,11 +34,7 @@
 </h2>
 
 
-<<<<<<< HEAD
-**New to MLJ? Start [here](https://alan-turing-institute.github.io/MLJ.jl/dev/)**.
-=======
 **New to MLJ? Start [here](https://alan-turing-institute.github.io/MLJ.jl/dev/)**. 
->>>>>>> decd7c28
 
 **Wanting to integrate an existing machine learning model into the MLJ
 framework? Start
